--- conflicted
+++ resolved
@@ -699,10 +699,6 @@
     :param sc: SkyComponent or list of SkyComponents
     :param clean_beam: dict e.g. {"bmaj":0.1, "bmin":0.05, "bpa":-60.0}.
                        Units are deg, deg, deg
-<<<<<<< HEAD
-=======
-    :param support: Support of kernel (7)
->>>>>>> f7d8ffaa
     :return: Image
     """
 
