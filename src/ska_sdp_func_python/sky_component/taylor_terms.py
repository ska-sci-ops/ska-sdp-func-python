--- conflicted
+++ resolved
@@ -94,11 +94,7 @@
     :param nmoment: Number of moments to be fitted
     :param reference_frequency: Reference frequency
                     (default None uses centre frequency)
-<<<<<<< HEAD
-    :return: list of skycomponents
-=======
     :return: List of SkyComponents
->>>>>>> f7d8ffaa
     """
     frequency = numpy.array([d.frequency[0] for d in dirty_list])
 
@@ -159,22 +155,14 @@
 ) -> List[SkyComponent]:
     """Smooth SkyComponent fluxes by fitting polynomial in frequency
 
-<<<<<<< HEAD
-     Each skycomponent in a list is interpolated in
-=======
      Each SkyComponent in a list is interpolated in
->>>>>>> f7d8ffaa
      frequency using a Taylor series expansion.
 
     :param sc_list: List of SkyComponents to be interpolated (in frequency_
     :param nmoment: Number of moments to be fitted
     :param reference_frequency: Reference frequency
                 (default None uses central frequency)
-<<<<<<< HEAD
-    :return: list of interpolated skycomponents
-=======
     :return: list of interpolated SkyComponents
->>>>>>> f7d8ffaa
     """
     frequency = sc_list[0].frequency
 
@@ -226,13 +214,8 @@
     """Gather a SkyComponent list from [chan][source] to [source]
 
      This function converts list of lists of single
-<<<<<<< HEAD
-     frequency skycomponents into a list of
-     multi-frequency skycomponents
-=======
      frequency SkyComponents into a list of
      multi-frequency SkyComponents
->>>>>>> f7d8ffaa
 
     :param sc_list: List of SkyComponents
     :return: List[List[SkyComponent]]
