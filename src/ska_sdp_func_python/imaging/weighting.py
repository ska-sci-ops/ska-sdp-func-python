--- conflicted
+++ resolved
@@ -32,16 +32,9 @@
 log = logging.getLogger("func-python-logger")
 
 
-<<<<<<< HEAD
-def weight_visibility(
-    vis, model, weighting="uniform", robustness=0.0, **kwargs
-):
+def weight_visibility(vis, model, weighting="uniform", robustness=0.0):
     """
     Weight the visibility data
-=======
-def weight_visibility(vis, model, weighting="uniform", robustness=0.0):
-    """Weight the visibility data
->>>>>>> 38e1df1e
 
     This is done collectively so the weights are summed
     over all vis_lists and then corrected
@@ -113,13 +106,8 @@
     edge-tukey, a square-shaped taper that smooths the edge set
     by the uv grid and -taper-edge.
 
-<<<<<<< HEAD
     These are cumulative. If You can reset the imaging_weights
     using:py:mod:`ska_sdp_func_python.imaging.weighting.weight_visibility`
-=======
-     These are cumulative. If You can reset the imaging_weights
-     using:py:mod:`ska_sdp_func_python.imaging.weighting.weight_visibility`
->>>>>>> 38e1df1e
 
     :param vis: visibility with imaging_weight's to be tapered
     :return: visibility with imaging_weight column modified
