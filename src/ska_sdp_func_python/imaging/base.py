"""
Functions that aid fourier transform processing.
These are built on top of the core functions in
ska_sdp_func_python.fourier_transforms.

The measurement equation for a sufficiently narrow
field of view interferometer is:

.. math::

    V(u,v,w) =\\int I(l,m) e^{-2 \\pi j (ul+vm)} dl dm


The measurement equation for a wide field of view interferometer is:

.. math::

    V(u,v,w) =\\int \\frac{I(l,m)}{\\sqrt{1-l^2-m^2}}
        e^{-2 \\pi j (ul+vm + w(\\sqrt{1-l^2-m^2}-1))} dl dm

This and related modules contain various approachs for dealing with
the wide-field problem where the extra phase term in the Fourier
transform cannot be ignored.
"""

__all__ = [
    "shift_vis_to_image",
    "normalise_sumwt",
    "predict_awprojection",
    "invert_awprojection",
    "create_image_from_visibility",
    "advise_wide_field",
    "visibility_recentre",
    "fill_vis_for_psf",
]

import logging

import astropy.units as units
import astropy.wcs as wcs
import numpy
from astropy.wcs.utils import pixel_to_skycoord
from ska_sdp_datamodels import physical_constants
from ska_sdp_datamodels.gridded_visibility.grid_vis_create import (
    create_griddata_from_image,
)
from ska_sdp_datamodels.image.image_create import create_image
from ska_sdp_datamodels.image.image_model import Image
from ska_sdp_datamodels.science_data_model.polarisation_model import (
    PolarisationFrame,
)
from ska_sdp_datamodels.visibility.vis_model import Visibility

from ska_sdp_func_python.grid_data.gridding import (
    degrid_visibility_from_griddata,
    fft_griddata_to_image,
    fft_image_to_griddata,
    grid_visibility_to_griddata,
)
from ska_sdp_func_python.image.operations import (
    convert_polimage_to_stokes,
    convert_stokes_to_polimage,
)
from ska_sdp_func_python.visibility.base import phaserotate_visibility

log = logging.getLogger("func-python-logger")


def shift_vis_to_image(
    vis: Visibility, im: Image, tangent: bool = True, inverse: bool = False
) -> Visibility:
    """
    Shift visibility in place to the phase centre of the Image

    :param vis: Visibility
    :param im: Image model used to determine phase centre
    :param tangent: Is the shift purely on the tangent plane True|False
    :param inverse: Do the inverse operation True|False
    :return: visibility with phase shift applied and phasecentre updated
    """
    nchan, npol, ny, nx = im["pixels"].data.shape

<<<<<<< HEAD
    # Convert the FFT definition of the phase center to world
    # coordinates (1 relative). This is the only place in RASCIL
    # where the relationship between the image and visibility
=======
    # Convert the FFT definition of the phase center to world coordinates (1 relative)
    # This is the only place where the relationship between the image and visibility
>>>>>>> 38e1df1e
    # frames is defined.

    image_phasecentre = pixel_to_skycoord(
        nx // 2 + 1, ny // 2 + 1, im.image_acc.wcs, origin=1
    )
    if vis.phasecentre.separation(image_phasecentre).rad > 1e-15:
        if inverse:
            log.debug(
                "shift_vis_from_image: shifting phasecentre "
                "from image phase centre %s to visibility phasecentre "
                "%s" % (image_phasecentre, vis.phasecentre)
            )
        else:
            log.debug(
                "shift_vis_from_image: shifting phasecentre "
                "from vis phasecentre %s to image phasecentre %s"
                % (vis.phasecentre, image_phasecentre)
            )
        vis = phaserotate_visibility(
            vis, image_phasecentre, tangent=tangent, inverse=inverse
        )
        vis.attrs["phasecentre"] = im.image_acc.phasecentre

    return vis


def normalise_sumwt(im: Image, sumwt, min_weight=0.1, flat_sky=False) -> Image:
    """
    Normalise out the sum of weights

    The gridding weights are accumulated as a function of
    channel and polarisation. This function corrects for this
    sum of weights. The sum of weights can be a 2D array or
    an image the same shape as the image (as for primary beam correction)

    The parameter flat_sky controls whether the sensitivity (sumwt)
    is divided out pixel by pixel or instead the maximum value is divided out.

    :param im: Image, im["pixels"].data has shape [nchan, npol, ny, nx]
    :param sumwt: Sum of weights [nchan, npol] or [nchan, npol, ny, nx]
    :param minwt: Minimum (fractional) weight to be used in
                  dividing by the sumwt images
    :param flat_sky: Make the sky flat? Or the noise flat?
    """
    nchan, npol, _, _ = im["pixels"].data.shape
    assert sumwt is not None
    if isinstance(sumwt, numpy.ndarray):
        # This is the usual case where the primary beams are not included
        assert nchan == sumwt.shape[0]
        assert npol == sumwt.shape[1]
        for chan in range(nchan):
            for pol in range(npol):
                if sumwt[chan, pol] > 0.0:
                    im["pixels"].data[chan, pol, :, :] = (
                        im["pixels"].data[chan, pol, :, :] / sumwt[chan, pol]
                    )
                else:
                    im["pixels"].data[chan, pol, :, :] = 0.0
    elif im["pixels"].data.shape == sumwt["pixels"].data.shape:
        maxwt = numpy.max(sumwt["pixels"].data)
        minwt = min_weight * maxwt
        nchan, npol, ny, nx = sumwt["pixels"].data.shape
        cx = nx // 2
        cy = ny // 2
        for chan in range(nchan):
            for pol in range(npol):
                if flat_sky:
                    norm = numpy.sqrt(
                        sumwt["pixels"].data[chan, pol, cy, cx]
                        * sumwt["pixels"].data[chan, pol, :, :]
                    )
                    im["pixels"].data[chan, pol, :, :][norm > minwt] /= norm[
                        norm > minwt
                    ]
                    im["pixels"].data[chan, pol, :, :][norm <= minwt] /= maxwt
                else:
                    im["pixels"].data[chan, pol, :, :] /= maxwt
                    sumwt["pixels"].data[chan, pol, :, :] /= maxwt
                    sumwt["pixels"].data = numpy.sqrt(sumwt["pixels"].data)
    else:
        raise ValueError(
            "sumwt is not a 2D or 4D array - cannot perform normalisation"
        )

    return im


def predict_awprojection(
    vis: Visibility, model: Image, gcfcf=None
) -> Visibility:
    """
    Predict using convolutional degridding and an AW kernel

    Note that the gridding correction function (gcf) and
    convolution function (cf) can be passed as a partial function.
    So the caller must supply a partial function to
    calculate the gcf, cf tuple for an image model.

    :param vis: visibility to be predicted
    :param model: model image
    :param gcfcf: (Grid correction function i.e. in image space, Convolution function i.e. in uv space)
    :return: resulting visibility (in place works)
    """

    if model is None:
        return vis

    assert not numpy.isnan(
        numpy.sum(model["pixels"].data)
    ), "NaNs present in input model"

    _, _, ny, nx = model["pixels"].data.shape

    if gcfcf is None:
        raise ValueError("predict_awprojection: gcfcf not specified")

    gcf, cf = gcfcf(model)

    griddata = create_griddata_from_image(
        model, polarisation_frame=vis.visibility_acc.polarisation_frame
    )
    polmodel = convert_stokes_to_polimage(
        model, vis.visibility_acc.polarisation_frame
    )
    griddata = fft_image_to_griddata(polmodel, griddata, gcf)
    vis = degrid_visibility_from_griddata(vis, griddata=griddata, cf=cf)

    # Now we can shift the visibility from the image frame
    # to the original visibility frame
    svis = shift_vis_to_image(vis, model, tangent=True, inverse=True)

    return svis


def invert_awprojection(
    vis: Visibility,
    im: Image,
    dopsf: bool = False,
    normalise: bool = True,
    gcfcf=None,
) -> (Image, numpy.ndarray):
    """
    Invert using convolutional degridding and an AW kernel

    Use the image im as a template. Do PSF in a separate call.

    Note that the gridding correction function (gcf) and
    convolution function (cf) can be passed as a partial function.
    So the caller must supply a partial function to
    calculate the gcf, cf tuple for an image model.

    :param vis: visibility to be inverted
    :param im: image template (not changed)
    :param dopsf: Make the psf instead of the dirty image
    :param normalise: normalise by the sum of weights (True)
    :param gcfcf: (Grid correction function i.e. in image space,
            Convolution function i.e. in uv space)
    :return: resulting image

    """

    svis = vis.copy(deep=True)

    if dopsf:
        svis = fill_vis_for_psf(svis)

    svis = shift_vis_to_image(svis, im, tangent=True, inverse=False)

    griddata = create_griddata_from_image(
        im, polarisation_frame=vis.visibility_acc.polarisation_frame
    )
    if gcfcf is None:
        raise ValueError("invert_awprojection: gcfcf not specified")

    gcf, cf = gcfcf(im)
    griddata, sumwt = grid_visibility_to_griddata(
        svis, griddata=griddata, cf=cf
    )
    result = fft_griddata_to_image(griddata, im, gcf)

    if normalise:
        result = normalise_sumwt(result, sumwt)

    result = convert_polimage_to_stokes(result)

    assert not numpy.isnan(
        numpy.sum(result["pixels"].data)
    ), "NaNs present in output image"

    return result, sumwt


def fill_vis_for_psf(svis):
    """Fill the visibility for calculation of PSF

    :param svis: Visibility to be filled
    :return: Visibility with unit vis
    """
    if svis.visibility_acc.polarisation_frame == PolarisationFrame("linear"):
        svis["vis"].data[..., 0] = 1.0 + 0.0j
        svis["vis"].data[..., 1:3] = 0.0 + 0.0j
        svis["vis"].data[..., 3] = 1.0 + 0.0j
    elif svis.visibility_acc.polarisation_frame == PolarisationFrame(
        "circular"
    ):
        svis["vis"].data[..., 0] = 1.0 + 0.0j
        svis["vis"].data[..., 1:3] = 0.0 + 0.0j
        svis["vis"].data[..., 3] = 1.0 + 0.0j
    elif svis.visibility_acc.polarisation_frame == PolarisationFrame(
        "linearnp"
    ):
        svis["vis"].data[...] = 1.0 + 0.0j
    elif svis.visibility_acc.polarisation_frame == PolarisationFrame(
        "circularnp"
    ):
        svis["vis"].data[...] = 1.0 + 0.0j
    elif svis.visibility_acc.polarisation_frame == PolarisationFrame(
        "stokesI"
    ):
        svis["vis"].data[...] = 1.0 + 0.0j
    else:
        raise ValueError(
            "Cannot calculate PSF for {}".format(
                svis.visibility_acc.polarisation_frame
            )
        )

    return svis


def create_image_from_visibility(vis: Visibility, **kwargs) -> Image:
    """
    Make an empty image from params and Visibility

    This makes an empty, template image consistent with
    the visibility, allowing optional overriding of select
    parameters. This is a convenience function and does
    not transform the visibilities.

    :param vis: Visibility

    :param phasecentre: Phasecentre (Skycoord)
    :param channel_bandwidth: Channel width (Hz)
    :param cellsize: Cellsize (radians)
    :param npixel: Number of pixels on each axis (512)
    :param frame: Coordinate frame for WCS (ICRS)
    :param equinox: Equinox for WCS (2000.0)
    :param nchan: Number of image channels (Default is 1 -> MFS)
    :return: image

    """
    log.debug(
        "create_image_from_visibility: "
        "Parsing parameters to get definition of WCS"
    )

    image_centre = kwargs.get("imagecentre", vis.phasecentre)

    phase_centre = kwargs.get("phasecentre", vis.phasecentre)

    # Spectral processing options
    ufrequency = numpy.unique(vis["frequency"].data)
    frequency = kwargs.get("frequency", vis["frequency"].data)
    vnchan = len(ufrequency)
    inchan = kwargs.get("nchan", vnchan)
    reffrequency = frequency[0] * units.Hz
    channel_bandwidth = kwargs.get(
        "channel_bandwidth", vis["channel_bandwidth"].data.flat[0]
    )
    channel_bandwidth = channel_bandwidth * units.Hz

    if (inchan == vnchan) and vnchan > 1:
        log.debug(
            "create_image_from_visibility: Defining %d channel "
            "Image at %s, starting frequency %s, and bandwidth %s"
            % (inchan, image_centre, reffrequency, channel_bandwidth)
        )
    elif (inchan == 1) and vnchan > 1:
        assert (
            numpy.abs(channel_bandwidth) > 0.0
        ), "Channel width must be non-zero for mfs mode"
        log.debug(
            "create_image_from_visibility: Defining single "
            "channel MFS Image at %s, starting frequency %s, "
            "and bandwidth %s"
            % (image_centre, reffrequency, channel_bandwidth)
        )
    elif inchan > 1 and vnchan > 1:
        assert (
            numpy.abs(channel_bandwidth) > 0.0
        ), "Channel width must be non-zero for mfs mode"
        log.debug(
            "create_image_from_visibility: Defining multi-channel "
            "MFS Image at %s, starting frequency %s, "
            "and bandwidth %s"
            % (image_centre, reffrequency, channel_bandwidth)
        )
    elif (inchan == 1) and (vnchan == 1):
        assert (
            numpy.abs(channel_bandwidth) > 0.0
        ), "Channel width must be non-zero for mfs mode"
        log.debug(
            "create_image_from_visibility: Defining single "
            "channel Image at %s, starting frequency %s, "
            "and bandwidth %s"
            % (image_centre, reffrequency, channel_bandwidth)
        )
    else:
        raise ValueError(
            "create_image_from_visibility: unknown spectral "
            "mode inchan = {}, vnchan = {} ".format(inchan, vnchan)
        )

    # Image sampling options
    npixel = kwargs.get("npixel", 512)
    uvmax = numpy.max((numpy.abs(vis.visibility_acc.uvw_lambda[..., 0:2])))
    log.debug("create_image_from_visibility: uvmax = %f wavelengths" % uvmax)
    criticalcellsize = 1.0 / (uvmax * 2.0)
    log.debug(
        "create_image_from_visibility: Critical cellsize "
        "= %f radians, %f degrees"
        % (criticalcellsize, criticalcellsize * 180.0 / numpy.pi)
    )

    cellsize = kwargs.get("cellsize", 0.5 * criticalcellsize)

    log.debug(
        "create_image_from_visibility: Cellsize "
        "= %g radians, %g degrees" % (cellsize, cellsize * 180.0 / numpy.pi)
    )

    override_cellsize = kwargs.get("override_cellsize", True)
    if (override_cellsize and cellsize > criticalcellsize) or (
        cellsize == 0.0
    ):
        log.debug(
            "create_image_from_visibility: Resetting cellsize "
            "%g radians to criticalcellsize %g radians"
            % (cellsize, criticalcellsize)
        )
        cellsize = criticalcellsize

    pol_frame = kwargs.get("polarisation_frame", PolarisationFrame("stokesI"))
    inpol = pol_frame.npol

    # Now we can define the WCS, which is a convenient
    # place to hold the info above. Beware of python indexing
    # order! wcs and the array have opposite ordering
    shape = [inchan, inpol, npixel, npixel]
    log.debug("create_image_from_visibility: image shape is %s" % str(shape))
    w = wcs.WCS(naxis=4)
    # The negation in the longitude is needed by definition of RA, DEC
    w.wcs.cdelt = [
        -cellsize * 180.0 / numpy.pi,
        cellsize * 180.0 / numpy.pi,
        1.0,
        channel_bandwidth.to(units.Hz).value,
    ]
    # The numpy definition of the phase centre of an
    # FFT is n // 2 (0 - rel) so that's what we use for
    # the reference pixel. We have to use 0 rel everywhere.
    w.wcs.crpix = [npixel // 2 + 1, npixel // 2 + 1, 1.0, 1.0]
    w.wcs.ctype = ["RA---SIN", "DEC--SIN", "STOKES", "FREQ"]
    w.wcs.crval = [
        phase_centre.ra.deg,
        phase_centre.dec.deg,
        1.0,
        reffrequency.to(units.Hz).value,
    ]
    w.naxis = 4

    w.wcs.radesys = kwargs.get("frame", "ICRS")
    w.wcs.equinox = kwargs.get("equinox", 2000.0)
    im = create_image(npixel, cellsize, phase_centre)
    return im


def advise_wide_field(
    vis: Visibility,
    delA=0.02,
    oversampling_synthesised_beam=3.0,
    guard_band_image=6.0,
    facets=1,
    wprojection_planes=1,
    verbose=True,
):
    """
    Advise on parameters for wide field imaging.

    Calculate sampling requirements on various parameters

    For example::

        advice = advise_wide_field(vis, delA)
        wstep = kwargs.get("wstep")

<<<<<<< HEAD
    :param vis:
=======
    :param vis: Visibility
>>>>>>> 38e1df1e
    :param delA: Allowed coherence loss (def: 0.02)
    :param oversampling_synthesised_beam:
            Oversampling of the synthesized beam (def: 3.0)
            If the value <=2, some visibilities in gridding would be discarded.
    :param guard_band_image: Number of primary beam
            half-widths-to-half-maximum to image (def: 6)
    :param facets: Number of facets on each axis
    :param wprojection_planes: Number of planes in wprojection
    :return: dict of advice
    """

    isblock = isinstance(vis, Visibility)

    max_wavelength = physical_constants.c_m_s / numpy.min(vis.frequency.data)
    if verbose:
        log.info(
            "advise_wide_field: (max_wavelength) "
            "Maximum wavelength %.3f (meters)" % (max_wavelength)
        )

    min_wavelength = physical_constants.c_m_s / numpy.max(vis.frequency.data)
    if verbose:
        log.info(
            "advise_wide_field: (min_wavelength) "
            "Minimum wavelength %.3f (meters)" % (min_wavelength)
        )

    maximum_baseline = (
        numpy.max(numpy.abs(vis["uvw"].data)) / min_wavelength
    )  # Wavelengths
    maximum_w = (
        numpy.max(numpy.abs(vis.visibility_acc.w.data)) / min_wavelength
    )  # Wavelengths

    if verbose:
        log.info(
            "advise_wide_field: (maximum_baseline) Maximum "
            "baseline %.1f (wavelengths)" % (maximum_baseline)
        )
    assert maximum_baseline > 0.0, "Error in UVW coordinates: all uvw are zero"

    if verbose:
        log.info(
            "advise_wide_field: (maximum_w) Maximum w %.1f (wavelengths)"
            % (maximum_w)
        )

    diameter = numpy.min(vis.attrs["configuration"].diameter.data)
    if verbose:
        log.info(
            "advise_wide_field: (diameter) Station/dish diameter %.1f (meters)"
            % (diameter)
        )
    assert diameter > 0.0, "Station/dish diameter must be greater than zero"

    primary_beam_fov = max_wavelength / diameter
    if verbose:
        log.info(
            "advise_wide_field: (primary_beam_fov) Primary beam %s"
            % (rad_deg_arcsec(primary_beam_fov))
        )

    image_fov = primary_beam_fov * guard_band_image
    if verbose:
        log.info(
            "advise_wide_field: (image_fov) Image field of view %s"
            % (rad_deg_arcsec(image_fov))
        )

    facet_fov = primary_beam_fov * guard_band_image / facets
    if facets > 1:
        if verbose:
            log.info(
                "advise_wide_field: (facet_fov) Facet field of view %s"
                % (rad_deg_arcsec(facet_fov))
            )

    synthesized_beam = 1.0 / (maximum_baseline)
    if verbose:
        log.info(
            "advise_wide_field: (synthesized_beam) Synthesized beam %s"
            % (rad_deg_arcsec(synthesized_beam))
        )

    cellsize = synthesized_beam / oversampling_synthesised_beam
    if verbose:
        log.info(
            "advise_wide_field: (cellsize) Cellsize %s"
            % (rad_deg_arcsec(cellsize))
        )
        log.info("")

    def pwr2(n):
        ex = numpy.ceil(numpy.log(n) / numpy.log(2.0)).astype("int")
        best = numpy.power(2, ex)
        return best

    def pwr23(n):
        ex = numpy.ceil(numpy.log(n) / numpy.log(2.0)).astype("int")
        best = numpy.power(2, ex)
        if best * 3 // 4 >= n:
            best = best * 3 // 4
        return best

    def pwr2345(n):
        # If pyfftw has been installed, next_fast_len
        # would return the len of best performance
        try:
            import pyfftw

            best = pyfftw.next_fast_len(n)
        except ImportError:
            pyfftw = None
            number = numpy.array([2, 3, 4, 5])
            ex = numpy.ceil(numpy.log(n) / numpy.log(number)).astype("int")
            best = min(numpy.power(number[:], ex[:]))
        return best

    npixels = int(round(image_fov / cellsize))
    if verbose:
        log.info(
            "advice_wide_field: (npixels) Npixels " "per side = %d" % (npixels)
        )

    npixels2 = pwr2(npixels)
    if verbose:
        log.info(
            "advice_wide_field: (npixels2) Npixels "
            "(power of 2) per side = %d" % (npixels2)
        )

    npixels23 = pwr23(npixels)
    if verbose:
        log.info(
            "advice_wide_field: (npixels23) Npixels "
            "(power of 2, 3) per side = %d" % (npixels23)
        )

    npixels_min = pwr2345(npixels)
    if verbose:
        log.info(
            "advice_wide_field: (npixels_min) Npixels "
            "(power of 2, 3, 4, 5) per side = %d" % (npixels_min)
        )

    # Following equation is from Cornwell, Humphreys, and
    # Voronkov (2012) (equation 24) We will assume that the
    # constraint holds at one quarter the entire FOV i.e. that
    # the full field of view includes the entire primary beam

    w_sampling_image = numpy.sqrt(2.0 * delA) / (numpy.pi * image_fov**2)
    if verbose:
        log.info(
            "\nadvice_wide_field: (w_sampling_image) "
            "W sampling for full image = %.1f (wavelengths)"
            % (w_sampling_image)
        )

    if facets > 1:
        w_sampling_facet = numpy.sqrt(2.0 * delA) / (numpy.pi * facet_fov**2)
        if verbose:
            log.info(
                "advice_wide_field: (w_sampling_facet) "
                "W sampling for facet = %.1f (wavelengths)"
                % (w_sampling_facet)
            )
    else:
        w_sampling_facet = w_sampling_image

    w_sampling_primary_beam = numpy.sqrt(2.0 * delA) / (
        numpy.pi * primary_beam_fov**2
    )
    if verbose:
        log.info(
            "advice_wide_field: (w_sampling_primary_beam) "
            "W sampling for primary beam = %.1f (wavelengths)"
            % (w_sampling_primary_beam)
        )

    time_sampling_image = 86400.0 * (synthesized_beam / image_fov)
    if verbose:
        log.info(
            "advice_wide_field: (time_sampling_image) "
            "Time sampling for full image = %.1f (s)" % (time_sampling_image)
        )

    if facets > 1:
        time_sampling_facet = 86400.0 * (synthesized_beam / facet_fov)
        if verbose:
            log.info(
                "advice_wide_field: (time_sampling_facet) "
                "Time sampling for facet = %.1f (s)" % (time_sampling_facet)
            )

    time_sampling_primary_beam = 86400.0 * (
        synthesized_beam / primary_beam_fov
    )
    if verbose:
        log.info(
            "advice_wide_field: (time_sampling_primary_beam) "
            "Time sampling for primary beam = %.1f (s)"
            % (time_sampling_primary_beam)
        )

    max_freq = numpy.max(vis["frequency"].data)

    freq_sampling_image = max_freq * (synthesized_beam / image_fov)
    if verbose:
        log.info(
            "advice_wide_field: (freq_sampling_image) "
            "Frequency sampling for full image = %.1f (Hz)"
            % (freq_sampling_image)
        )

    if facets > 1:
        freq_sampling_facet = max_freq * (synthesized_beam / facet_fov)
        if verbose:
            log.info(
                "advice_wide_field: (freq_sampling_facet) "
                "Frequency sampling for facet = %.1f (Hz)"
                % (freq_sampling_facet)
            )

    freq_sampling_primary_beam = max_freq * (
        synthesized_beam / primary_beam_fov
    )
    if verbose:
        log.info(
            "advice_wide_field: (freq_sampling_primary_beam) "
            "Frequency sampling for primary beam = %.1f (Hz)"
            % (freq_sampling_primary_beam)
        )
        log.info("")

    wstep_primary_beam = w_sampling_primary_beam
    vis_slices_primary_beam = max(1, int(2 * maximum_w / wstep_primary_beam))
    wprojection_planes_primary_beam = vis_slices_primary_beam
    nwpixels_primary_beam = int(
        2.0 * wprojection_planes_primary_beam * primary_beam_fov
    )
    nwpixels_primary_beam = nwpixels_primary_beam - nwpixels_primary_beam % 2
    if verbose:
        log.info(
            "advice_wide_field: (vis_slices_primary_beam) "
            "Number of planes in w stack %d (primary beam)"
            % (vis_slices_primary_beam)
        )
        log.info(
            "advice_wide_field: (wprojection_planes_primary_beam) "
            "Number of planes in w projection %d (primary beam)"
            % (wprojection_planes_primary_beam)
        )
        log.info(
            "advice_wide_field: (nwpixels_primary_beam) "
            "W support = %d (pixels) (primary beam)" % nwpixels_primary_beam
        )
        log.info("")

    wstep_image = w_sampling_image
    vis_slices_image = max(1, int(2 * maximum_w / wstep_image))
    wprojection_planes_image = vis_slices_image
    nwpixels_image = int(2.0 * wprojection_planes_image * image_fov)
    nwpixels_image = nwpixels_image - nwpixels_image % 2
    if verbose:
        log.info(
            "advice_wide_field: (vis_slices_image) "
            "Number of planes in w stack %d (primary beam)"
            % (vis_slices_image)
        )
        log.info(
            "advice_wide_field: (wprojection_planes_image) "
            "Number of planes in w projection %d (image)"
            % (wprojection_planes_image)
        )
        log.info(
            "advice_wide_field: (nwpixels_image) "
            "W support = %d (pixels) (image)" % nwpixels_image
        )
        log.info("")
        log.info(
            "advise_wide_field: by default, using primary beam "
            "to advise on w sampling parameters"
        )

    wstep = wstep_primary_beam
    vis_slices = vis_slices_primary_beam
    wprojection_planes = wprojection_planes_primary_beam
    nwpixels = nwpixels_primary_beam

    result = locals()

    keys = [
        "delA",
        "oversampling_synthesised_beam",
        "guard_band_image",
        "facets",
        "wprojection_planes",
        "verbose",
        "max_wavelength",
        "min_wavelength",
        "maximum_baseline",
        "maximum_w",
        "diameter",
        "primary_beam_fov",
        "image_fov",
        "facet_fov",
        "synthesized_beam",
        "cellsize",
        "npixels",
        "npixels2",
        "npixels23",
        "npixels_min",
        "w_sampling_image",
        "w_sampling_facet",
        "w_sampling_primary_beam",
        "time_sampling_image",
        "time_sampling_primary_beam",
        "max_freq",
        "freq_sampling_image",
        "freq_sampling_primary_beam",
        "wstep_primary_beam",
        "vis_slices_primary_beam",
        "wprojection_planes_primary_beam",
        "nwpixels_primary_beam",
        "wstep_image",
        "vis_slices_image",
        "wprojection_planes_image",
        "nwpixels_image",
        "wstep",
        "vis_slices",
        "nwpixels",
    ]

    return {your_key: result[your_key] for your_key in keys}


def rad_deg_arcsec(x):
    """
    Stringify x in radian and degree forms

    :param x: float number
    """
    return "%.3g (rad) %.3g (deg) %.3g (asec)" % (
        x,
        180.0 * x / numpy.pi,
        3600.0 * 180.0 * x / numpy.pi,
    )


def visibility_recentre(uvw, dl, dm):
    """Compensate for kernel re-centering - see `w_kernel_function`.

    :param uvw: Visibility coordinates
    :param dl: Horizontal shift to compensate for
    :param dm: Vertical shift to compensate for
    :returns: Visibility coordinates re-centrered on the peak of their w-kernel
    """

    u, v, w = numpy.hsplit(
        uvw, 3
    )  # pylint: disable=unbalanced-tuple-unpacking
    return numpy.hstack([u - w * dl, v - w * dm, w])<|MERGE_RESOLUTION|>--- conflicted
+++ resolved
@@ -80,14 +80,9 @@
     """
     nchan, npol, ny, nx = im["pixels"].data.shape
 
-<<<<<<< HEAD
     # Convert the FFT definition of the phase center to world
-    # coordinates (1 relative). This is the only place in RASCIL
+    # coordinates (1 relative). This is the only place
     # where the relationship between the image and visibility
-=======
-    # Convert the FFT definition of the phase center to world coordinates (1 relative)
-    # This is the only place where the relationship between the image and visibility
->>>>>>> 38e1df1e
     # frames is defined.
 
     image_phasecentre = pixel_to_skycoord(
@@ -337,7 +332,6 @@
     :param equinox: Equinox for WCS (2000.0)
     :param nchan: Number of image channels (Default is 1 -> MFS)
     :return: image
-
     """
     log.debug(
         "create_image_from_visibility: "
@@ -484,11 +478,7 @@
         advice = advise_wide_field(vis, delA)
         wstep = kwargs.get("wstep")
 
-<<<<<<< HEAD
-    :param vis:
-=======
     :param vis: Visibility
->>>>>>> 38e1df1e
     :param delA: Allowed coherence loss (def: 0.02)
     :param oversampling_synthesised_beam:
             Oversampling of the synthesized beam (def: 3.0)
