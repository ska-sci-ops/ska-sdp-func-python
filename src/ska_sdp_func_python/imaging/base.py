--- conflicted
+++ resolved
@@ -1,15 +1,35 @@
 """
-Base Imaging functions.
+Functions that aid fourier transform processing.
+These are built on top of the core functions in
+ska_sdp_func_python.fourier_transforms.
+
+The measurement equation for a sufficiently narrow
+field of view interferometer is:
+
+.. math::
+
+    V(u,v,w) =\\int I(l,m) e^{-2 \\pi j (ul+vm)} dl dm
+
+
+The measurement equation for a wide field of view interferometer is:
+
+.. math::
+
+    V(u,v,w) =\\int \\frac{I(l,m)}{\\sqrt{1-l^2-m^2}}
+        e^{-2 \\pi j (ul+vm + w(\\sqrt{1-l^2-m^2}-1))} dl dm
+
+This and related modules contain various approachs for dealing with
+the wide-field problem where the extra phase term in the Fourier
+transform cannot be ignored.
 """
 
 __all__ = [
-    "advise_wide_field",
-    "create_image_from_visibility",
-    "fill_vis_for_psf",
-    "invert_awprojection",
+    "shift_vis_to_image",
     "normalise_sumwt",
     "predict_awprojection",
-    "shift_vis_to_image",
+    "invert_awprojection",
+    "create_image_from_visibility",
+    "advise_wide_field",
     "visibility_recentre",
 ]
 
@@ -463,12 +483,7 @@
     :param guard_band_image: Number of primary beam
             half-widths-to-half-maximum to image (def: 6)
     :param facets: Number of facets on each axis
-<<<<<<< HEAD
-    :param wprojection_planes:
-    :return: dict of advice
-=======
     :return: Dict of advice
->>>>>>> 1af1522f
     """
     max_wavelength = physical_constants.C_M_S / numpy.min(vis.frequency.data)
     if verbose:
