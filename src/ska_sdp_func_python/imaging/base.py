"""
Functions that aid fourier transform processing.
These are built on top of the core functions in
ska_sdp_func_python.fourier_transforms.

The measurement equation for a sufficiently narrow
field of view interferometer is:

.. math::

    V(u,v,w) =\\int I(l,m) e^{-2 \\pi j (ul+vm)} dl dm


The measurement equation for a wide field of view interferometer is:

.. math::

    V(u,v,w) =\\int \\frac{I(l,m)}{\\sqrt{1-l^2-m^2}}
        e^{-2 \\pi j (ul+vm + w(\\sqrt{1-l^2-m^2}-1))} dl dm

This and related modules contain various approachs for dealing with
the wide-field problem where the extra phase term in the Fourier
transform cannot be ignored.
"""

__all__ = [
    "shift_vis_to_image",
    "normalise_sumwt",
    "predict_awprojection",
    "invert_awprojection",
    "create_image_from_visibility",
    "advise_wide_field",
    "visibility_recentre",
    "fill_vis_for_psf",
]

import logging

import astropy.units as units
import astropy.wcs as wcs
import numpy
from astropy.wcs.utils import pixel_to_skycoord
from ska_sdp_datamodels import physical_constants
from ska_sdp_datamodels.gridded_visibility.grid_vis_create import (
    create_griddata_from_image,
)
from ska_sdp_datamodels.image.image_create import create_image
from ska_sdp_datamodels.image.image_model import Image
from ska_sdp_datamodels.science_data_model.polarisation_model import (
    PolarisationFrame,
)
from ska_sdp_datamodels.visibility.vis_model import Visibility

from ska_sdp_func_python.grid_data.gridding import (
    degrid_visibility_from_griddata,
    fft_griddata_to_image,
    fft_image_to_griddata,
    grid_visibility_to_griddata,
)
from ska_sdp_func_python.image.operations import (
    convert_polimage_to_stokes,
    convert_stokes_to_polimage,
)
from ska_sdp_func_python.visibility.base import phaserotate_visibility

log = logging.getLogger("func-python-logger")


def shift_vis_to_image(
    vis: Visibility, im: Image, tangent: bool = True, inverse: bool = False
) -> Visibility:
    """
    Shift visibility in place to the phase centre of the Image

    :param vis: Visibility
    :param im: Image model used to determine phase centre
    :param tangent: Is the shift purely on the tangent plane True|False
    :param inverse: Do the inverse operation True|False
    :return: visibility with phase shift applied and phasecentre updated
    """
<<<<<<< HEAD
    _, _, ny, nx = im["pixels"].data.shape

    # Convert the FFT definition of the phase center to world
    # coordinates (1 relative). This is the only place in RASCIL
=======
    nchan, npol, ny, nx = im["pixels"].data.shape

    # Convert the FFT definition of the phase center to world
    # coordinates (1 relative). This is the only place
>>>>>>> f7d8ffaa
    # where the relationship between the image and visibility
    # frames is defined.

    image_phasecentre = pixel_to_skycoord(
        nx // 2 + 1, ny // 2 + 1, im.image_acc.wcs, origin=1
    )
    if vis.phasecentre.separation(image_phasecentre).rad > 1e-15:
        if inverse:
            log.debug(
                "shift_vis_from_image: shifting phasecentre "
                "from image phase centre %s to visibility phasecentre "
                "%s" % (image_phasecentre, vis.phasecentre)
            )
        else:
            log.debug(
                "shift_vis_from_image: shifting phasecentre "
                "from vis phasecentre %s to image phasecentre %s"
                % (vis.phasecentre, image_phasecentre)
            )
        vis = phaserotate_visibility(
            vis, image_phasecentre, tangent=tangent, inverse=inverse
        )
        vis.attrs["phasecentre"] = im.image_acc.phasecentre

    return vis


def normalise_sumwt(im: Image, sumwt, min_weight=0.1, flat_sky=False) -> Image:
    """
    Normalise out the sum of weights

    The gridding weights are accumulated as a function of
    channel and polarisation. This function corrects for this
    sum of weights. The sum of weights can be a 2D array or
    an image the same shape as the image (as for primary beam correction)

    The parameter flat_sky controls whether the sensitivity (sumwt)
    is divided out pixel by pixel or instead the maximum value is divided out.

    :param im: Image, im["pixels"].data has shape [nchan, npol, ny, nx]
    :param sumwt: Sum of weights [nchan, npol] or [nchan, npol, ny, nx]
    :param minwt: Minimum (fractional) weight to be used in
                  dividing by the sumwt images
    :param flat_sky: Make the sky flat? Or the noise flat?
    """
    nchan, npol, _, _ = im["pixels"].data.shape
    assert sumwt is not None
    if isinstance(sumwt, numpy.ndarray):
        # This is the usual case where the primary beams are not included
        assert nchan == sumwt.shape[0]
        assert npol == sumwt.shape[1]
        for chan in range(nchan):
            for pol in range(npol):
                if sumwt[chan, pol] > 0.0:
                    im["pixels"].data[chan, pol, :, :] = (
                        im["pixels"].data[chan, pol, :, :] / sumwt[chan, pol]
                    )
                else:
                    im["pixels"].data[chan, pol, :, :] = 0.0
    elif im["pixels"].data.shape == sumwt["pixels"].data.shape:
        maxwt = numpy.max(sumwt["pixels"].data)
        minwt = min_weight * maxwt
        nchan, npol, ny, nx = sumwt["pixels"].data.shape
        cx = nx // 2
        cy = ny // 2
        for chan in range(nchan):
            for pol in range(npol):
                if flat_sky:
                    norm = numpy.sqrt(
                        sumwt["pixels"].data[chan, pol, cy, cx]
                        * sumwt["pixels"].data[chan, pol, :, :]
                    )
                    im["pixels"].data[chan, pol, :, :][norm > minwt] /= norm[
                        norm > minwt
                    ]
                    im["pixels"].data[chan, pol, :, :][norm <= minwt] /= maxwt
                else:
                    im["pixels"].data[chan, pol, :, :] /= maxwt
                    sumwt["pixels"].data[chan, pol, :, :] /= maxwt
                    sumwt["pixels"].data = numpy.sqrt(sumwt["pixels"].data)
    else:
        raise ValueError(
            "sumwt is not a 2D or 4D array - cannot perform normalisation"
        )

    return im


def predict_awprojection(
    vis: Visibility, model: Image, gcfcf=None
) -> Visibility:
    """
    Predict using convolutional degridding and an AW kernel

    Note that the gridding correction function (gcf) and
    convolution function (cf) can be passed as a partial function.
    So the caller must supply a partial function to
    calculate the gcf, cf tuple for an image model.

    :param vis: visibility to be predicted
    :param model: model image
    :param gcfcf: (Grid correction function i.e. in image space,
                  Convolution function i.e. in uv space)
    :return: resulting visibility (in place works)
    """

    if model is None:
        return vis

    assert not numpy.isnan(
        numpy.sum(model["pixels"].data)
    ), "NaNs present in input model"

    if gcfcf is None:
        raise ValueError("predict_awprojection: gcfcf not specified")

    gcf, cf = gcfcf(model)

    griddata = create_griddata_from_image(
        model, polarisation_frame=vis.visibility_acc.polarisation_frame
    )
    polmodel = convert_stokes_to_polimage(
        model, vis.visibility_acc.polarisation_frame
    )
    griddata = fft_image_to_griddata(polmodel, griddata, gcf)
    vis = degrid_visibility_from_griddata(vis, griddata=griddata, cf=cf)

    # Now we can shift the visibility from the image frame
    # to the original visibility frame
    svis = shift_vis_to_image(vis, model, tangent=True, inverse=True)

    return svis


def invert_awprojection(
    vis: Visibility,
    im: Image,
    dopsf: bool = False,
    normalise: bool = True,
    gcfcf=None,
) -> (Image, numpy.ndarray):
    """
    Invert using convolutional degridding and an AW kernel

    Use the image im as a template. Do PSF in a separate call.

    Note that the gridding correction function (gcf) and
    convolution function (cf) can be passed as a partial function.
    So the caller must supply a partial function to
    calculate the gcf, cf tuple for an image model.

    :param vis: visibility to be inverted
    :param im: image template (not changed)
    :param dopsf: Make the psf instead of the dirty image
    :param normalise: normalise by the sum of weights (True)
    :param gcfcf: (Grid correction function i.e. in image space,
            Convolution function i.e. in uv space)
    :return: resulting image

    """

    svis = vis.copy(deep=True)

    if dopsf:
        svis = fill_vis_for_psf(svis)

    svis = shift_vis_to_image(svis, im, tangent=True, inverse=False)

    griddata = create_griddata_from_image(
        im, polarisation_frame=vis.visibility_acc.polarisation_frame
    )
    if gcfcf is None:
        raise ValueError("invert_awprojection: gcfcf not specified")

    gcf, cf = gcfcf(im)
    griddata, sumwt = grid_visibility_to_griddata(
        svis, griddata=griddata, cf=cf
    )
    result = fft_griddata_to_image(griddata, im, gcf)

    if normalise:
        result = normalise_sumwt(result, sumwt)

    result = convert_polimage_to_stokes(result)

    assert not numpy.isnan(
        numpy.sum(result["pixels"].data)
    ), "NaNs present in output image"

    return result, sumwt


def fill_vis_for_psf(svis):
    """Fill the visibility for calculation of PSF

    :param svis: Visibility to be filled
    :return: Visibility with unit vis
    """
    if svis.visibility_acc.polarisation_frame == PolarisationFrame("linear"):
        svis["vis"].data[..., 0] = 1.0 + 0.0j
        svis["vis"].data[..., 1:3] = 0.0 + 0.0j
        svis["vis"].data[..., 3] = 1.0 + 0.0j
    elif svis.visibility_acc.polarisation_frame == PolarisationFrame(
        "circular"
    ):
        svis["vis"].data[..., 0] = 1.0 + 0.0j
        svis["vis"].data[..., 1:3] = 0.0 + 0.0j
        svis["vis"].data[..., 3] = 1.0 + 0.0j
    elif svis.visibility_acc.polarisation_frame == PolarisationFrame(
        "linearnp"
    ):
        svis["vis"].data[...] = 1.0 + 0.0j
    elif svis.visibility_acc.polarisation_frame == PolarisationFrame(
        "circularnp"
    ):
        svis["vis"].data[...] = 1.0 + 0.0j
    elif svis.visibility_acc.polarisation_frame == PolarisationFrame(
        "stokesI"
    ):
        svis["vis"].data[...] = 1.0 + 0.0j
    else:
        raise ValueError(
            "Cannot calculate PSF for {}".format(
                svis.visibility_acc.polarisation_frame
            )
        )

    return svis


def create_image_from_visibility(vis: Visibility, **kwargs) -> Image:
    """
    Make an empty image from params and Visibility

    This makes an empty, template image consistent with
    the visibility, allowing optional overriding of select
    parameters. This is a convenience function and does
    not transform the visibilities.
<<<<<<< HEAD
=======

    :param vis: Visibility
>>>>>>> f7d8ffaa

    :param phasecentre: Phasecentre (Skycoord)
    :param channel_bandwidth: Channel width (Hz)
    :param cellsize: Cellsize (radians)
    :param npixel: Number of pixels on each axis (512)
    :param frame: Coordinate frame for WCS (ICRS)
    :param equinox: Equinox for WCS (2000.0)
    :param nchan: Number of image channels (Default is 1 -> MFS)
    :return: image
    """
    log.debug(
        "create_image_from_visibility: "
        "Parsing parameters to get definition of WCS"
    )

    image_centre = kwargs.get("imagecentre", vis.phasecentre)

    phase_centre = kwargs.get("phasecentre", vis.phasecentre)

    # Spectral processing options
    ufrequency = numpy.unique(vis["frequency"].data)
    frequency = kwargs.get("frequency", vis["frequency"].data)
    vnchan = len(ufrequency)
    inchan = kwargs.get("nchan", vnchan)
    reffrequency = frequency[0] * units.Hz
    channel_bandwidth = kwargs.get(
        "channel_bandwidth", vis["channel_bandwidth"].data.flat[0]
    )
    channel_bandwidth = channel_bandwidth * units.Hz

    if (inchan == vnchan) and vnchan > 1:
        log.debug(
            "create_image_from_visibility: Defining %d channel "
            "Image at %s, starting frequency %s, and bandwidth %s"
            % (inchan, image_centre, reffrequency, channel_bandwidth)
        )
    elif (inchan == 1) and vnchan > 1:
        assert (
            numpy.abs(channel_bandwidth) > 0.0
        ), "Channel width must be non-zero for mfs mode"
        log.debug(
            "create_image_from_visibility: Defining single "
            "channel MFS Image at %s, starting frequency %s, "
            "and bandwidth %s"
            % (image_centre, reffrequency, channel_bandwidth)
        )
    elif inchan > 1 and vnchan > 1:
        assert (
            numpy.abs(channel_bandwidth) > 0.0
        ), "Channel width must be non-zero for mfs mode"
        log.debug(
            "create_image_from_visibility: Defining multi-channel "
            "MFS Image at %s, starting frequency %s, "
            "and bandwidth %s"
            % (image_centre, reffrequency, channel_bandwidth)
        )
    elif (inchan == 1) and (vnchan == 1):
        assert (
            numpy.abs(channel_bandwidth) > 0.0
        ), "Channel width must be non-zero for mfs mode"
        log.debug(
            "create_image_from_visibility: Defining single "
            "channel Image at %s, starting frequency %s, "
            "and bandwidth %s"
            % (image_centre, reffrequency, channel_bandwidth)
        )
    else:
        raise ValueError(
            "create_image_from_visibility: unknown spectral "
            "mode inchan = {}, vnchan = {} ".format(inchan, vnchan)
        )

    # Image sampling options
    npixel = kwargs.get("npixel", 512)
    uvmax = numpy.max((numpy.abs(vis.visibility_acc.uvw_lambda[..., 0:2])))
    log.debug("create_image_from_visibility: uvmax = %f wavelengths" % uvmax)
    criticalcellsize = 1.0 / (uvmax * 2.0)
    log.debug(
        "create_image_from_visibility: Critical cellsize "
        "= %f radians, %f degrees"
        % (criticalcellsize, criticalcellsize * 180.0 / numpy.pi)
    )

    cellsize = kwargs.get("cellsize", 0.5 * criticalcellsize)

    log.debug(
        "create_image_from_visibility: Cellsize "
        "= %g radians, %g degrees" % (cellsize, cellsize * 180.0 / numpy.pi)
    )

    override_cellsize = kwargs.get("override_cellsize", True)
    if (override_cellsize and cellsize > criticalcellsize) or (
        cellsize == 0.0
    ):
        log.debug(
            "create_image_from_visibility: Resetting cellsize "
            "%g radians to criticalcellsize %g radians"
            % (cellsize, criticalcellsize)
        )
        cellsize = criticalcellsize

    pol_frame = kwargs.get("polarisation_frame", PolarisationFrame("stokesI"))
    inpol = pol_frame.npol

    # Now we can define the WCS, which is a convenient
    # place to hold the info above. Beware of python indexing
    # order! wcs and the array have opposite ordering
    shape = [inchan, inpol, npixel, npixel]
    log.debug("create_image_from_visibility: image shape is %s" % str(shape))
    w = wcs.WCS(naxis=4)
    # The negation in the longitude is needed by definition of RA, DEC
    w.wcs.cdelt = [
        -cellsize * 180.0 / numpy.pi,
        cellsize * 180.0 / numpy.pi,
        1.0,
        channel_bandwidth.to(units.Hz).value,
    ]
    # The numpy definition of the phase centre of an
    # FFT is n // 2 (0 - rel) so that's what we use for
    # the reference pixel. We have to use 0 rel everywhere.
    w.wcs.crpix = [npixel // 2 + 1, npixel // 2 + 1, 1.0, 1.0]
    w.wcs.ctype = ["RA---SIN", "DEC--SIN", "STOKES", "FREQ"]
    w.wcs.crval = [
        phase_centre.ra.deg,
        phase_centre.dec.deg,
        1.0,
        reffrequency.to(units.Hz).value,
    ]
    w.naxis = 4

    w.wcs.radesys = kwargs.get("frame", "ICRS")
    w.wcs.equinox = kwargs.get("equinox", 2000.0)
    im = create_image(npixel, cellsize, phase_centre)
    return im


def advise_wide_field(
    vis: Visibility,
    delA=0.02,
    oversampling_synthesised_beam=3.0,
    guard_band_image=6.0,
    facets=1,
    verbose=True,
):
    """
    Advise on parameters for wide field imaging.

    Calculate sampling requirements on various parameters

    For example::

        advice = advise_wide_field(vis, delA)
        wstep = kwargs.get("wstep")

<<<<<<< HEAD
    :param vis:
=======
    :param vis: Visibility
>>>>>>> f7d8ffaa
    :param delA: Allowed coherence loss (def: 0.02)
    :param oversampling_synthesised_beam:
            Oversampling of the synthesized beam (def: 3.0)
            If the value <=2, some visibilities in gridding would be discarded.
    :param guard_band_image: Number of primary beam
            half-widths-to-half-maximum to image (def: 6)
    :param facets: Number of facets on each axis
    :return: dict of advice
    """

    isblock = isinstance(vis, Visibility)

    max_wavelength = physical_constants.C_M_S / numpy.min(vis.frequency.data)
    if verbose:
        log.info(
            "advise_wide_field: (max_wavelength) "
            "Maximum wavelength %.3f (meters)" % (max_wavelength)
        )

    min_wavelength = physical_constants.C_M_S / numpy.max(vis.frequency.data)
    if verbose:
        log.info(
            "advise_wide_field: (min_wavelength) "
            "Minimum wavelength %.3f (meters)" % (min_wavelength)
        )

    maximum_baseline = (
        numpy.max(numpy.abs(vis["uvw"].data)) / min_wavelength
    )  # Wavelengths
    maximum_w = (
        numpy.max(numpy.abs(vis.visibility_acc.w.data)) / min_wavelength
    )  # Wavelengths

    if verbose:
        log.info(
            "advise_wide_field: (maximum_baseline) Maximum "
            "baseline %.1f (wavelengths)" % (maximum_baseline)
        )
    assert maximum_baseline > 0.0, "Error in UVW coordinates: all uvw are zero"

    if verbose:
        log.info(
            "advise_wide_field: (maximum_w) Maximum w %.1f (wavelengths)"
            % (maximum_w)
        )

    diameter = numpy.min(vis.attrs["configuration"].diameter.data)
    if verbose:
        log.info(
            "advise_wide_field: (diameter) Station/dish diameter %.1f (meters)"
            % (diameter)
        )
    assert diameter > 0.0, "Station/dish diameter must be greater than zero"

    primary_beam_fov = max_wavelength / diameter
    if verbose:
        log.info(
            "advise_wide_field: (primary_beam_fov) Primary beam %s"
            % (rad_deg_arcsec(primary_beam_fov))
        )

    image_fov = primary_beam_fov * guard_band_image
    if verbose:
        log.info(
            "advise_wide_field: (image_fov) Image field of view %s"
            % (rad_deg_arcsec(image_fov))
        )

    facet_fov = primary_beam_fov * guard_band_image / facets
    if facets > 1:
        if verbose:
            log.info(
                "advise_wide_field: (facet_fov) Facet field of view %s"
                % (rad_deg_arcsec(facet_fov))
            )

    synthesized_beam = 1.0 / (maximum_baseline)
    if verbose:
        log.info(
            "advise_wide_field: (synthesized_beam) Synthesized beam %s"
            % (rad_deg_arcsec(synthesized_beam))
        )

    cellsize = synthesized_beam / oversampling_synthesised_beam
    if verbose:
        log.info(
            "advise_wide_field: (cellsize) Cellsize %s"
            % (rad_deg_arcsec(cellsize))
        )
        log.info("")

    def pwr2(n):
        ex = numpy.ceil(numpy.log(n) / numpy.log(2.0)).astype("int")
        best = numpy.power(2, ex)
        return best

    def pwr23(n):
        ex = numpy.ceil(numpy.log(n) / numpy.log(2.0)).astype("int")
        best = numpy.power(2, ex)
        if best * 3 // 4 >= n:
            best = best * 3 // 4
        return best

    def pwr2345(n):
        # If pyfftw has been installed, next_fast_len
        # would return the len of best performance
        try:
            import pyfftw

            best = pyfftw.next_fast_len(n)
        except ImportError:
            pyfftw = None
            number = numpy.array([2, 3, 4, 5])
            ex = numpy.ceil(numpy.log(n) / numpy.log(number)).astype("int")
            best = min(numpy.power(number[:], ex[:]))
        return best

    npixels = int(round(image_fov / cellsize))
    if verbose:
        log.info(
            "advice_wide_field: (npixels) Npixels " "per side = %d" % (npixels)
        )

    npixels2 = pwr2(npixels)
    if verbose:
        log.info(
            "advice_wide_field: (npixels2) Npixels "
            "(power of 2) per side = %d" % (npixels2)
        )

    npixels23 = pwr23(npixels)
    if verbose:
        log.info(
            "advice_wide_field: (npixels23) Npixels "
            "(power of 2, 3) per side = %d" % (npixels23)
        )

    npixels_min = pwr2345(npixels)
    if verbose:
        log.info(
            "advice_wide_field: (npixels_min) Npixels "
            "(power of 2, 3, 4, 5) per side = %d" % (npixels_min)
        )

    # Following equation is from Cornwell, Humphreys, and
    # Voronkov (2012) (equation 24) We will assume that the
    # constraint holds at one quarter the entire FOV i.e. that
    # the full field of view includes the entire primary beam

    w_sampling_image = numpy.sqrt(2.0 * delA) / (numpy.pi * image_fov**2)
    if verbose:
        log.info(
            "\nadvice_wide_field: (w_sampling_image) "
            "W sampling for full image = %.1f (wavelengths)"
            % (w_sampling_image)
        )

    if facets > 1:
        w_sampling_facet = numpy.sqrt(2.0 * delA) / (numpy.pi * facet_fov**2)
        if verbose:
            log.info(
                "advice_wide_field: (w_sampling_facet) "
                "W sampling for facet = %.1f (wavelengths)"
                % (w_sampling_facet)
            )
    else:
        w_sampling_facet = w_sampling_image

    w_sampling_primary_beam = numpy.sqrt(2.0 * delA) / (
        numpy.pi * primary_beam_fov**2
    )
    if verbose:
        log.info(
            "advice_wide_field: (w_sampling_primary_beam) "
            "W sampling for primary beam = %.1f (wavelengths)"
            % (w_sampling_primary_beam)
        )

    time_sampling_image = 86400.0 * (synthesized_beam / image_fov)
    if verbose:
        log.info(
            "advice_wide_field: (time_sampling_image) "
            "Time sampling for full image = %.1f (s)" % (time_sampling_image)
        )

    if facets > 1:
        time_sampling_facet = 86400.0 * (synthesized_beam / facet_fov)
        if verbose:
            log.info(
                "advice_wide_field: (time_sampling_facet) "
                "Time sampling for facet = %.1f (s)" % (time_sampling_facet)
            )

    time_sampling_primary_beam = 86400.0 * (
        synthesized_beam / primary_beam_fov
    )
    if verbose:
        log.info(
            "advice_wide_field: (time_sampling_primary_beam) "
            "Time sampling for primary beam = %.1f (s)"
            % (time_sampling_primary_beam)
        )

    max_freq = numpy.max(vis["frequency"].data)

    freq_sampling_image = max_freq * (synthesized_beam / image_fov)
    if verbose:
        log.info(
            "advice_wide_field: (freq_sampling_image) "
            "Frequency sampling for full image = %.1f (Hz)"
            % (freq_sampling_image)
        )

    if facets > 1:
        freq_sampling_facet = max_freq * (synthesized_beam / facet_fov)
        if verbose:
            log.info(
                "advice_wide_field: (freq_sampling_facet) "
                "Frequency sampling for facet = %.1f (Hz)"
                % (freq_sampling_facet)
            )

    freq_sampling_primary_beam = max_freq * (
        synthesized_beam / primary_beam_fov
    )
    if verbose:
        log.info(
            "advice_wide_field: (freq_sampling_primary_beam) "
            "Frequency sampling for primary beam = %.1f (Hz)"
            % (freq_sampling_primary_beam)
        )
        log.info("")

    wstep_primary_beam = w_sampling_primary_beam
    vis_slices_primary_beam = max(1, int(2 * maximum_w / wstep_primary_beam))
    wprojection_planes_primary_beam = vis_slices_primary_beam
    nwpixels_primary_beam = int(
        2.0 * wprojection_planes_primary_beam * primary_beam_fov
    )
    nwpixels_primary_beam = nwpixels_primary_beam - nwpixels_primary_beam % 2
    if verbose:
        log.info(
            "advice_wide_field: (vis_slices_primary_beam) "
            "Number of planes in w stack %d (primary beam)"
            % (vis_slices_primary_beam)
        )
        log.info(
            "advice_wide_field: (wprojection_planes_primary_beam) "
            "Number of planes in w projection %d (primary beam)"
            % (wprojection_planes_primary_beam)
        )
        log.info(
            "advice_wide_field: (nwpixels_primary_beam) "
            "W support = %d (pixels) (primary beam)" % nwpixels_primary_beam
        )
        log.info("")

    wstep_image = w_sampling_image
    vis_slices_image = max(1, int(2 * maximum_w / wstep_image))
    wprojection_planes_image = vis_slices_image
    nwpixels_image = int(2.0 * wprojection_planes_image * image_fov)
    nwpixels_image = nwpixels_image - nwpixels_image % 2
    if verbose:
        log.info(
            "advice_wide_field: (vis_slices_image) "
            "Number of planes in w stack %d (primary beam)"
            % (vis_slices_image)
        )
        log.info(
            "advice_wide_field: (wprojection_planes_image) "
            "Number of planes in w projection %d (image)"
            % (wprojection_planes_image)
        )
        log.info(
            "advice_wide_field: (nwpixels_image) "
            "W support = %d (pixels) (image)" % nwpixels_image
        )
        log.info("")
        log.info(
            "advise_wide_field: by default, using primary beam "
            "to advise on w sampling parameters"
        )

    wstep = wstep_primary_beam
    vis_slices = vis_slices_primary_beam
    wprojection_planes = wprojection_planes_primary_beam
    nwpixels = nwpixels_primary_beam

    result = locals()

    keys = [
        "delA",
        "oversampling_synthesised_beam",
        "guard_band_image",
        "facets",
        "wprojection_planes",
        "verbose",
        "max_wavelength",
        "min_wavelength",
        "maximum_baseline",
        "maximum_w",
        "diameter",
        "primary_beam_fov",
        "image_fov",
        "facet_fov",
        "synthesized_beam",
        "cellsize",
        "npixels",
        "npixels2",
        "npixels23",
        "npixels_min",
        "w_sampling_image",
        "w_sampling_facet",
        "w_sampling_primary_beam",
        "time_sampling_image",
        "time_sampling_primary_beam",
        "max_freq",
        "freq_sampling_image",
        "freq_sampling_primary_beam",
        "wstep_primary_beam",
        "vis_slices_primary_beam",
        "wprojection_planes_primary_beam",
        "nwpixels_primary_beam",
        "wstep_image",
        "vis_slices_image",
        "wprojection_planes_image",
        "nwpixels_image",
        "wstep",
        "vis_slices",
        "nwpixels",
    ]

    return {your_key: result[your_key] for your_key in keys}


def rad_deg_arcsec(x):
    """
    Stringify x in radian and degree forms

    :param x: float number
    """
    return "%.3g (rad) %.3g (deg) %.3g (asec)" % (
        x,
        180.0 * x / numpy.pi,
        3600.0 * 180.0 * x / numpy.pi,
    )


def visibility_recentre(uvw, dl, dm):
    """Compensate for kernel re-centering - see `w_kernel_function`.

    :param uvw: Visibility coordinates
    :param dl: Horizontal shift to compensate for
    :param dm: Vertical shift to compensate for
    :returns: Visibility coordinates re-centrered on the peak of their w-kernel
    """

    u, v, w = numpy.hsplit(
        uvw, 3
    )  # pylint: disable=unbalanced-tuple-unpacking
    return numpy.hstack([u - w * dl, v - w * dm, w])<|MERGE_RESOLUTION|>--- conflicted
+++ resolved
@@ -78,17 +78,10 @@
     :param inverse: Do the inverse operation True|False
     :return: visibility with phase shift applied and phasecentre updated
     """
-<<<<<<< HEAD
     _, _, ny, nx = im["pixels"].data.shape
-
-    # Convert the FFT definition of the phase center to world
-    # coordinates (1 relative). This is the only place in RASCIL
-=======
-    nchan, npol, ny, nx = im["pixels"].data.shape
 
     # Convert the FFT definition of the phase center to world
     # coordinates (1 relative). This is the only place
->>>>>>> f7d8ffaa
     # where the relationship between the image and visibility
     # frames is defined.
 
@@ -327,11 +320,8 @@
     the visibility, allowing optional overriding of select
     parameters. This is a convenience function and does
     not transform the visibilities.
-<<<<<<< HEAD
-=======
 
     :param vis: Visibility
->>>>>>> f7d8ffaa
 
     :param phasecentre: Phasecentre (Skycoord)
     :param channel_bandwidth: Channel width (Hz)
@@ -486,11 +476,7 @@
         advice = advise_wide_field(vis, delA)
         wstep = kwargs.get("wstep")
 
-<<<<<<< HEAD
-    :param vis:
-=======
     :param vis: Visibility
->>>>>>> f7d8ffaa
     :param delA: Allowed coherence loss (def: 0.02)
     :param oversampling_synthesised_beam:
             Oversampling of the synthesized beam (def: 3.0)
