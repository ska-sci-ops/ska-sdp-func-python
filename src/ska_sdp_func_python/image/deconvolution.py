--- conflicted
+++ resolved
@@ -209,10 +209,7 @@
 
     :param dirty_list: list of dirty image
     :param psf_list: list of point spread function
-<<<<<<< HEAD
-=======
     :param prefix: Informational message for logging
->>>>>>> f7d8ffaa
     :param algorithm: Cleaning algorithm:
                 'msclean'|'iuwt'|'more_sane'|'generic_clean'
     :param gain: loop gain (float) 0.7
@@ -592,29 +589,17 @@
     See: Hogbom CLEAN A&A Suppl, 15, 417, (1974)
 
     :param dirty_list: List of dirty images
-<<<<<<< HEAD
-    :param prefix: Informational string to be used in
-                log messages e.g. "cycle 1, subimage 42"
-    :param psf_list: List of Point Spread Function
-    :param window_list: List of window images
-    :param sensitivity_list: List of sensitivity images
-=======
     :param prefix: Informational string to be used in log messages
                 e.g. "cycle 1, subimage 42"
     :param psf_list: List of Point Spread Function
     :param window_list: List of window images
->>>>>>> f7d8ffaa
     :param gain: loop gain (float) 0.1
     :param threshold: Clean threshold (0.0)
     :param fractional_threshold: Fractional threshold (0.01)
     :param scales: Scales (in pixels) for multiscale ([0, 3, 10, 30])
     :param nmoment: Number of frequency moments (default 3)
     :param findpeak: Method of finding peak in mfsclean:
-<<<<<<< HEAD
-            'Algorithm1'|'ASKAPSoft'|'CASA'|'RASCIL', Default is RASCIL.
-=======
                 'Algorithm1'|'ASKAPSoft'|'CASA'|'RASCIL', Default is RASCIL.
->>>>>>> f7d8ffaa
 
     :return: component image_list, residual image_list
     """
