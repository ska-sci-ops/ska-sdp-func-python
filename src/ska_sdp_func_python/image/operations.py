--- conflicted
+++ resolved
@@ -122,19 +122,11 @@
             wcs=im.image_acc.wcs,
             polarisation_frame=polarisation_frame,
         )
-<<<<<<< HEAD
-    elif polarisation_frame == PolarisationFrame("stokesI"):
+    if polarisation_frame == PolarisationFrame("stokesI"):
         return Image.constructor(
             data=im["pixels"].data.astype("complex"),
             wcs=im.image_acc.wcs,
             polarisation_frame=PolarisationFrame("stokesI"),
-=======
-    if polarisation_frame == PolarisationFrame("stokesI"):
-        return create_image(
-            im["pixels"].data.astype("complex"),
-            im.image_acc.wcs,
-            PolarisationFrame("stokesI"),
->>>>>>> bf28d280
         )
 
     raise ValueError(f"Cannot convert stokes to {polarisation_frame.type}")
@@ -160,15 +152,9 @@
 
     def _to_required(data):
         if complex_image:
-<<<<<<< HEAD
             return data
-        else:
-            return numpy.real(data)
-=======
-            return cimarr
 
-        return numpy.real(cimarr)
->>>>>>> bf28d280
+        return numpy.real(data)
 
     if im.image_acc.polarisation_frame == PolarisationFrame("linear"):
         cimarr = convert_linear_to_stokes(im["pixels"].data)
@@ -198,19 +184,11 @@
             wcs=im.image_acc.wcs,
             polarisation_frame=PolarisationFrame("stokesIV"),
         )
-<<<<<<< HEAD
-    elif im.image_acc.polarisation_frame == PolarisationFrame("stokesI"):
+    if im.image_acc.polarisation_frame == PolarisationFrame("stokesI"):
         return Image.constructor(
             data=_to_required(im["pixels"].data),
             wcs=im.image_acc.wcs,
             polarisation_frame=PolarisationFrame("stokesI"),
-=======
-    if im.image_acc.polarisation_frame == PolarisationFrame("stokesI"):
-        return create_image(
-            im["pixels"].data.shape[3],
-            cellsize=numpy.deg2rad(numpy.abs(im.image_acc.wcs.wcs.cdelt[1])),
-            phasecentre=im.image_acc.phasecentre,
->>>>>>> bf28d280
         )
 
     raise ValueError(
