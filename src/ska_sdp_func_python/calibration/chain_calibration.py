"""
Functions to solve for and apply chains of antenna/station gain tables.

Calibration control is via a calibration_controls dictionary
created by:py:func:`chain_calibration.create_calibration_controls`.
This supports the following Jones matrices::

   . T - Atmospheric phase
   . G - Electronics gain
   . P - Polarisation
   . B - Bandpass
   . I - Ionosphere

This is specified via a dictionary::

    contexts = {'T': {'shape': 'scalar', 'timeslice': 'auto',
                        'phase_only': True, 'first_iteration': 0},
                'G': {'shape': 'vector', 'timeslice': 60.0,
                        'phase_only': False, 'first_iteration': 0},
                'P': {'shape': 'matrix', 'timeslice': 1e4,
                        'phase_only': False, 'first_iteration': 0},
                'B': {'shape': 'vector', 'timeslice': 1e5,
                        'phase_only': False, 'first_iteration': 0},
                'I': {'shape': 'vector', 'timeslice': 1.0,
                        'phase_only': True, 'first_iteration': 0}}

Currently P and I are not supported.

For example::

    controls = create_calibration_controls()

    controls['T']['first_selfcal'] = 1
    controls['T']['phase_only'] = True
    controls['T']['timeslice'] = 'auto'

    controls['G']['first_selfcal'] = 3
    controls['G']['timeslice'] = 'auto'

    controls['B']['first_selfcal'] = 4
    controls['B']['timeslice'] = 1e5

    ical_list = ical_list_rsexecute_workflow(vis_list,
                                              model_imagelist=future_model_list,
                                              context='wstack', vis_slices=51,
                                              scales=[0, 3, 10], algorithm='mmclean',
                                              nmoment=3, niter=1000,
                                              fractional_threshold=0.1,
                                              threshold=0.1, nmajor=5, gain=0.25,
                                              deconvolve_facets=1,
                                              deconvolve_overlap=0,
                                              deconvolve_taper='tukey',
                                              timeslice='auto',
                                              psf_support=64,
                                              global_solution=False,
                                              calibration_context='TGB',
                                              do_selfcal=True)

"""  # noqa: E501

__all__ = [
    "calibrate_chain",
    "solve_calibrate_chain",
    "create_calibration_controls",
    "apply_calibration_chain",
]

import logging

import numpy
from ska_sdp_datamodels.calibration.calibration_create import (
    create_gaintable_from_visibility,
)

from ska_sdp_func_python.calibration.operations import apply_gaintable
from ska_sdp_func_python.calibration.solvers import solve_gaintable

log = logging.getLogger("func-python-logger")


def create_calibration_controls():
    """Create a dictionary containing default chanin calibration controls

     The fields are

         T: Atmospheric phase
         G: Electronic gains
         P: Polarisation
         B: Bandpass
         I: Ionosphere

     Therefore first get this default dictionary and then
     adjust parameters as desired.
     The calibrate function takes a context string e.g. TGB.
     It then calibrates each of these Jones matrices in turn

     Note that P and I calibration require off diagonal terms producing n
     on-commutation of the Jones matrices. This is not handled yet.

    :return: dictionary
    """
    controls = {
        "T": {
            "shape": "scalar",
            "timeslice": "auto",
            "phase_only": True,
            "first_selfcal": 0,
        },
        "G": {
            "shape": "vector",
            "timeslice": 60.0,
            "phase_only": False,
            "first_selfcal": 0,
        },
        "B": {
            "shape": "vector",
            "timeslice": 1e5,
            "phase_only": False,
            "first_selfcal": 0,
        },
    }

    return controls


def apply_calibration_chain(
    vis,
    gaintables,
    calibration_context="T",
    controls=None,
    iteration=0,
):
    """
    Calibrate using algorithm specified by calibration_context
    and the calibration controls

    The context string can denote a sequence of calibrations
    e.g. TGB with different timescales.

<<<<<<< HEAD
    :param vis:
    :param model_vis:
    :param calibration_context: calibration contexts in order
                    of correction e.g. 'TGB'
    :param control: controls dictionary, modified as necessary
=======
    :param vis: Visibility
    :param gaintables: GainTables to perform calibration
    :param calibration_context: calibration contexts in order
                    of correction e.g. 'TGB'
    :param controls: controls dictionary, modified as necessary
>>>>>>> f7d8ffaa
    :param iteration: Iteration number to be compared
                    to the 'first_selfcal' field.
    :return: Calibrated data_models, dict(gaintables)
    """

    if controls is None:
        controls = create_calibration_controls()

    # Check to see if changes are required
    changes = False
    for c in calibration_context:
        if (iteration >= controls[c]["first_selfcal"]) and (
            c in gaintables.keys()
        ):
            changes = True

    if changes:

        for c in calibration_context:
            if iteration >= controls[c]["first_selfcal"]:
                avis = apply_gaintable(vis, gaintables[c])

        return avis

    return vis


def calibrate_chain(
    vis,
    model_vis,
    gaintables=None,
    calibration_context="T",
    controls=None,
    iteration=0,
    tol=1e-6,
):
    """
    Calibrate using algorithm specified by calibration_context

    The context string can denote a sequence of calibrations
    e.g. TGB with different timescales.

<<<<<<< HEAD
    :param vis:
    :param model_vis:
    :param calibration_context: calibration contexts in
                      order of correction e.g. 'TGB'
    :param controls: controls dictionary, modified as necessary
    :param iteration: Iteration number to be compared
                      to the 'first_selfcal' field.
=======
    :param vis: Visibility containing the observed data_models
    :param modelvis: Visibility containing the visibility predicted by a model
    :param gaintables: Existing GainTables
    :param calibration_context: calibration contexts in order
                of correction e.g. 'TGB'
    :param controls: controls dictionary, modified as necessary
    :param iteration: Iteration number to be compared to
                the 'first_selfcal' field.
    :param tol: Iteration stops when the fractional change
                 in the gain solution is below this tolerance
>>>>>>> f7d8ffaa
    :return: Calibrated data_models, dict(gaintables)
    """
    if controls is None:
        controls = create_calibration_controls()

    # Check to see if changes are required
    changes = False
    for c in calibration_context:
        if iteration >= controls[c]["first_selfcal"]:
            changes = True

    if changes:

        avis = vis
        amvis = model_vis

        if gaintables is None:
            gaintables = {}

        for c in calibration_context:
            if iteration >= controls[c]["first_selfcal"]:
                if c not in gaintables.keys():
                    log.info("Creating new {} gaintable".format(c))
                    gaintables[c] = create_gaintable_from_visibility(
                        avis, timeslice=controls[c]["timeslice"], jones_type=c
                    )
                gaintables[c] = solve_gaintable(
                    avis,
                    amvis,
                    gt=gaintables[c],
                    phase_only=controls[c]["phase_only"],
                    crosspol=controls[c]["shape"] == "matrix",
                    timeslice=controls[c]["timeslice"],
                    tol=tol,
                )
                log.debug(
                    "calibrate_chain: Jones matrix {}, iteration {}".format(
                        c, iteration
                    )
                )
                log.debug(
                    gaintables[c].gaintable_acc.qa_gain_table(
                        context="Jones matrix {}, iteration {}".format(
                            c, iteration
                        )
                    )
                )
                avis = apply_gaintable(
                    avis,
                    gaintables[c],
                    inverse=True,
                )
            else:
                log.debug(
                    "calibrate_chain: Jones matrix {} "
                    "not solved, iteration {}".format(c, iteration)
                )

        return avis, gaintables

    return vis, gaintables


def solve_calibrate_chain(
    vis,
    model_vis,
    gaintables=None,
    calibration_context="T",
    controls=None,
    iteration=0,
    tol=1e-6,
):
    """Calibrate using algorithm specified by calibration_context

     The context string can denote a sequence of calibrations
     e.g. TGB with different timescales.

<<<<<<< HEAD
    :param vis:
    :param model_vis:
    :param calibration_context: calibration contexts in order
                      of correction e.g. 'TGB'
    :param controls: controls dictionary, modified as necessary
    :param iteration: Iteration number to be compared to the
                      'first_selfcal' field.
=======
    :param vis: Visibility containing the observed data_models
    :param model_vis: Visibility containing the visibility predicted by a model
    :param gaintables: Existing GainTables
    :param calibration_context: calibration contexts in order
                    of correction e.g. 'TGB'
    :param controls: controls dictionary, modified as necessary
    :param iteration: Iteration number to be compared to
                    the 'first_selfcal' field.
    :param tol: Iteration stops when the fractional change
                 in the gain solution is below this tolerance
>>>>>>> f7d8ffaa
    :return: Calibrated data_models, dict(gaintables)
    """
    if controls is None:
        controls = create_calibration_controls()

    avis = vis
    amvis = model_vis

    # Always return a gain table, even if null
    if gaintables is None:
        gaintables = {}

    for c in calibration_context:
        if c not in gaintables.keys():
            gaintables[c] = create_gaintable_from_visibility(
                avis, timeslice=controls[c]["timeslice"], jones_type=c
            )
        fmin = gaintables[c].frequency.data[0]
        fmax = gaintables[c].frequency.data[-1]
        if iteration >= controls[c]["first_selfcal"]:
            if numpy.max(
                numpy.abs(vis.visibility_acc.flagged_weight)
            ) > 0.0 and (
                amvis is None or numpy.max(numpy.abs(amvis.vis)) > 0.0
            ):
                gaintables[c] = solve_gaintable(
                    avis,
                    amvis,
                    gt=gaintables[c],
                    phase_only=controls[c]["phase_only"],
                    crosspol=controls[c]["shape"] == "matrix",
                    timeslice=controls[c]["timeslice"],
                    tol=tol,
                )
                context_message = (
                    f"Model is non-zero: solving for Jones matrix {c}, "
                    f"iteration {iteration}, frequency "
                    f"{fmin:4g} - {fmax:4g} Hz"
                )
                qa = gaintables[c].gaintable_acc.qa_gain_table(
                    context=context_message
                )
                log.info(f"calibrate_chain: {qa}")
            else:
                log.info(
                    f"No model data: cannot solve for Jones matrix {c}, "
                    f"iteration {iteration}, frequency "
                    f"{fmin:4g} - {fmax:4g} Hz"
                )
        else:
            log.info(
                f"Not solving for Jones matrix {c} this iteration: "
                f"iteration {iteration}, frequency {fmin:4g} - {fmax:4g} Hz"
            )

    return gaintables<|MERGE_RESOLUTION|>--- conflicted
+++ resolved
@@ -137,19 +137,11 @@
     The context string can denote a sequence of calibrations
     e.g. TGB with different timescales.
 
-<<<<<<< HEAD
-    :param vis:
-    :param model_vis:
-    :param calibration_context: calibration contexts in order
-                    of correction e.g. 'TGB'
-    :param control: controls dictionary, modified as necessary
-=======
     :param vis: Visibility
     :param gaintables: GainTables to perform calibration
     :param calibration_context: calibration contexts in order
                     of correction e.g. 'TGB'
     :param controls: controls dictionary, modified as necessary
->>>>>>> f7d8ffaa
     :param iteration: Iteration number to be compared
                     to the 'first_selfcal' field.
     :return: Calibrated data_models, dict(gaintables)
@@ -192,15 +184,6 @@
     The context string can denote a sequence of calibrations
     e.g. TGB with different timescales.
 
-<<<<<<< HEAD
-    :param vis:
-    :param model_vis:
-    :param calibration_context: calibration contexts in
-                      order of correction e.g. 'TGB'
-    :param controls: controls dictionary, modified as necessary
-    :param iteration: Iteration number to be compared
-                      to the 'first_selfcal' field.
-=======
     :param vis: Visibility containing the observed data_models
     :param modelvis: Visibility containing the visibility predicted by a model
     :param gaintables: Existing GainTables
@@ -211,7 +194,6 @@
                 the 'first_selfcal' field.
     :param tol: Iteration stops when the fractional change
                  in the gain solution is below this tolerance
->>>>>>> f7d8ffaa
     :return: Calibrated data_models, dict(gaintables)
     """
     if controls is None:
@@ -289,15 +271,6 @@
      The context string can denote a sequence of calibrations
      e.g. TGB with different timescales.
 
-<<<<<<< HEAD
-    :param vis:
-    :param model_vis:
-    :param calibration_context: calibration contexts in order
-                      of correction e.g. 'TGB'
-    :param controls: controls dictionary, modified as necessary
-    :param iteration: Iteration number to be compared to the
-                      'first_selfcal' field.
-=======
     :param vis: Visibility containing the observed data_models
     :param model_vis: Visibility containing the visibility predicted by a model
     :param gaintables: Existing GainTables
@@ -308,7 +281,6 @@
                     the 'first_selfcal' field.
     :param tol: Iteration stops when the fractional change
                  in the gain solution is below this tolerance
->>>>>>> f7d8ffaa
     :return: Calibrated data_models, dict(gaintables)
     """
     if controls is None:
