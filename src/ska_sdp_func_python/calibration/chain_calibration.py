--- conflicted
+++ resolved
@@ -137,22 +137,11 @@
     The context string can denote a sequence of calibrations
     e.g. TGB with different timescales.
 
-<<<<<<< HEAD
-    :param vis:
-    :param model_vis:
-    :param calibration_context: calibration contexts in order
-                    of correction e.g. 'TGB'
-    :param control: controls dictionary, modified as necessary
-    :param iteration: Iteration number to be compared
-                    to the 'first_selfcal' field.
-    :param kwargs:
-=======
     :param vis: Visibility
     :param gaintables: GainTables to perform calibration
     :param calibration_context: calibration contexts in order of correction e.g. 'TGB'
     :param controls: controls dictionary, modified as necessary
     :param iteration: Iteration number to be compared to the 'first_selfcal' field.
->>>>>>> 38e1df1e
     :return: Calibrated data_models, dict(gaintables)
     """
 
@@ -193,16 +182,6 @@
     The context string can denote a sequence of calibrations
     e.g. TGB with different timescales.
 
-<<<<<<< HEAD
-    :param vis:
-    :param model_vis:
-    :param calibration_context: calibration contexts in
-                      order of correction e.g. 'TGB'
-    :param controls: controls dictionary, modified as necessary
-    :param iteration: Iteration number to be compared
-                      to the 'first_selfcal' field.
-    :param kwargs:
-=======
     :param vis: Visibility containing the observed data_models
     :param modelvis: Visibility containing the visibility predicted by a model
     :param gaintables: Existing GainTables
@@ -211,7 +190,6 @@
     :param iteration: Iteration number to be compared to the 'first_selfcal' field.
     :param tol: Iteration stops when the fractional change
                  in the gain solution is below this tolerance
->>>>>>> 38e1df1e
     :return: Calibrated data_models, dict(gaintables)
     """
     if controls is None:
@@ -289,16 +267,6 @@
      The context string can denote a sequence of calibrations
      e.g. TGB with different timescales.
 
-<<<<<<< HEAD
-    :param vis:
-    :param model_vis:
-    :param calibration_context: calibration contexts in order
-                      of correction e.g. 'TGB'
-    :param controls: controls dictionary, modified as necessary
-    :param iteration: Iteration number to be compared to the
-                      'first_selfcal' field.
-    :param kwargs:
-=======
     :param vis: Visibility containing the observed data_models
     :param modelvis: Visibility containing the visibility predicted by a model
     :param gaintables: Existing GainTables
@@ -307,7 +275,6 @@
     :param iteration: Iteration number to be compared to the 'first_selfcal' field.
     :param tol: Iteration stops when the fractional change
                  in the gain solution is below this tolerance
->>>>>>> 38e1df1e
     :return: Calibrated data_models, dict(gaintables)
     """
     if controls is None:
