--- conflicted
+++ resolved
@@ -52,13 +52,8 @@
     :param niter: Number of iterations (default 30)
     :param tol: Iteration stops when the fractional change
                  in the gain solution is below this tolerance
-<<<<<<< HEAD
-    :param crosspol: Do solutions including cross polarisations
-                     i.e. XY, YX or RL, LR
-=======
     :param crosspol: Do solutions including cross polarisations i.e. XY, YX or RL, LR
     :param normalise_gains: Normalise the gains?
->>>>>>> 38e1df1e
     :param jones_type: Type of calibration matrix T or G or B
     :param timeslice: Time interval between solutions (s)
     :return: GainTable containing solution
